name: jupyterlite-dev
# this is a conda/mamba environment for working on JupyterLite and upstreams

channels:
  - conda-forge

dependencies:
  # build stuff
  - black-jupyter
  - depfinder
  - isort
  - nbstripout
  - pyflakes
  - twine
  # demo stuff
  - ipywidgets >=8.0.4,<9
  - jupyter-server-proxy
<<<<<<< HEAD
  - jupyterlab >=3.5.2,<3.6
=======
  - jupyterlab >=3.5.3,<4
>>>>>>> bafbf619
  - retrolab >=0.3.21,<0.4
  # extra docs tools
  - sphinx-autobuild
  # avoid 200mb mkl
  - nomkl

  # the chunk below populates `../examples/jupyter_lite_config.json`,
  # rewriting `anaconda.org` links to `conda-forge`'s GitHub releases
  ### FEDERATED EXTENSIONS ###
  - ipycytoscape
  - jupyterlab_miami_nights
  - jupyterlab_widgets >=3.0.4,<4.0.0
  - jupyterlab-drawio
  - jupyterlab-fasta >=3,<4
  - jupyterlab-geojson >=3,<4
  - jupyterlab-github
  - jupyterlab-kernelspy
  - jupyterlab-markup
  - jupyterlab-myst
  - jupyterlab-tour >=3.1.0
  - jupyterlab-webrtc-docprovider >=0.1.1
  - theme-darcula >=3,<4
  # if a package is pinned with == `doit check` will ensure the version is pinned
  # in `docs/_build/_static/files/*.ipynb`
  - bqplot
  - ipycanvas
  - ipyleaflet
  - ipympl
  - ipyvue
  - ipyvuetify
  ### FEDERATED EXTENSIONS ###

  # the chunk below gets copied from `../docs/environment.yml` by `doit env`
  ### DOCS ENV ###
  # runtimes
  - nodejs >=18,<19
  - python >=3.10,<3.11
  # build
  - doit >=0.34,<1
  - flit >=3.7.1,<4
  - jupyter-server-mathjax >=0.2.3
  - jsonschema >=3
  - pip
  - pkginfo
  - python-libarchive-c
  - requests_cache
  - wheel
  - yarn <2
  # cli
  - wheel
  # docs
  - docutils >=0.18
  - myst-nb
  - pydata-sphinx-theme
  - sphinx >=5.1,<6
  - sphinx-autodoc-typehints
  - sphinx-jsonschema
  - sphinxext-rediraffe
  # check
  - pytest-check-links
  # test
  - ansi2html
  - pytest-console-scripts
  - pytest-cov
  - pytest-html
  - pytest-xdist
  # language packs and contents
  - jupyter_server >=1.11,<3
  - jupyterlab-language-pack-fr-FR
  - jupyterlab-language-pack-zh-CN
  - jupyterlab_server >=2.8.1,<3
  ### DOCS ENV ###<|MERGE_RESOLUTION|>--- conflicted
+++ resolved
@@ -15,11 +15,7 @@
   # demo stuff
   - ipywidgets >=8.0.4,<9
   - jupyter-server-proxy
-<<<<<<< HEAD
-  - jupyterlab >=3.5.2,<3.6
-=======
-  - jupyterlab >=3.5.3,<4
->>>>>>> bafbf619
+  - jupyterlab >=3.5.3,<3.6
   - retrolab >=0.3.21,<0.4
   # extra docs tools
   - sphinx-autobuild
