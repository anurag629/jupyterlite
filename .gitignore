--- conflicted
+++ resolved
@@ -127,9 +127,6 @@
 
 .doit*
 
-<<<<<<< HEAD
 # generated
 docs/api/ts
-=======
-.vercel
->>>>>>> f90890db
+.vercel